apiVersion: v1
kind: Template
labels:
  template: probable-vulnerabilities-inference
metadata:
  name: probable-vulnerabilities-inference
  annotations:
    description: probable-vulnerabilities-inference
objects:
- apiVersion: batch/v1
  kind: Job
  metadata:
    name: bert-inference
  spec:
    replicas: "${{REPLICAS}}"
    backoffLimit: 5
    template:
      metadata:
        name: bert-inference
      spec:
        restartPolicy: OnFailure
        volumes:
        - name: credentials
          secret:
            secretName: google-services-secret
            items:
            -  key: google-services.json
               path: gcloud/google-services.json
        containers:
        - env:
          - name: AWS_BUCKET_NAME_INFERENCE
            value: ${AWS_BUCKET_NAME_INFERENCE}
          - name: AWS_BUCKET_NAME_MODEL
            value: ${AWS_BUCKET_NAME_MODEL}
          - name: DAYS
            value: ${DAYS}
          - name: CVE_MODEL
            value: ${CVE_MODEL}
          - name: BIGQUERY_CREDENTIALS_FILEPATH
            value: "/etc/credentials/gcloud/google-services.json"
          - name: AWS_ACCESS_KEY_ID
            valueFrom:
              secretKeyRef:
                name: aws
                key: aws_access_key_id
          - name: AWS_SECRET_ACCESS_KEY
            valueFrom:
              secretKeyRef:
                name: aws
                key: aws_secret_access_key
          volumeMounts:
            - name: credentials
              mountPath: "/etc/credentials/"
              readOnly: true
          image: "${DOCKER_REGISTRY}/${DOCKER_IMAGE}:${IMAGE_TAG}"
          name: openshift-probable-vulnerabilities
          resources:
            requests:
              cpu: ${CPU_REQUEST}
              memory: ${MEMORY_REQUEST}
            limits:
              cpu: ${CPU_LIMIT}
              memory: ${MEMORY_LIMIT}

parameters:
- description: CPU request
  displayName: CPU request
  required: true
  name: CPU_REQUEST
  value: "125m"

- description: CPU limit
  displayName: CPU limit
  required: true
  name: CPU_LIMIT
  value: "4"

- description: Memory request
  displayName: Memory request
  required: true
  name: MEMORY_REQUEST
  value: "6Gi"

- description: Memory limit
  displayName: Memory limit
  required: true
  name: MEMORY_LIMIT
  value: "8Gi"

- description: Docker registry where the image is
  displayName: Docker registry
  required: true
  name: DOCKER_REGISTRY
  value: "docker.io"

- description: Docker image to use
  displayName: Docker image
  required: true
  name: DOCKER_IMAGE
  value: "avgupta/bert-inference"

- description: Image tag
  displayName: Image tag
  required: true
  name: IMAGE_TAG
  value: "torch_model"

- description: Number of deployment replicas
  displayName: Number of deployment replicas
  required: true
  name: REPLICAS
  value: "1"

- description: "The number of days for which the inference has to be run."
  displayName: Days for which report needs to be run
  required: true
  name: DAYS
  value: "14"

- displayName: "Model bucket Name"
  description: Name of the bucket which contains the model
  required: true
  name: AWS_BUCKET_NAME_MODEL
  value: "avgupta-dev-gokube-triage"

- description: "Bucket to which the results of the inference will be uploaded"
  displayName: Inference bucket name
  required: true
  name: AWS_BUCKET_NAME_INFERENCE
  value: "avgupta-dev-gokube-triage"
<<<<<<< HEAD

- description: "The CVE model type to use for inference, accepted values - bert/bert_torch/gru"
  displayName: CVE Model Name
  required: true
  name: CVE_MODEL
  value: "bert_torch"
=======
>>>>>>> 3380b2e3
<|MERGE_RESOLUTION|>--- conflicted
+++ resolved
@@ -128,12 +128,9 @@
   required: true
   name: AWS_BUCKET_NAME_INFERENCE
   value: "avgupta-dev-gokube-triage"
-<<<<<<< HEAD
 
 - description: "The CVE model type to use for inference, accepted values - bert/bert_torch/gru"
   displayName: CVE Model Name
   required: true
   name: CVE_MODEL
-  value: "bert_torch"
-=======
->>>>>>> 3380b2e3
+  value: "bert_torch"