import argparse
import logging
import sys
import textwrap
import warnings

import arrow
import daiquiri
import pandas as pd

<<<<<<< HEAD
from utils import bq_client_helper as bq_helper, aws_utils as aws, cloud_constants as cc
=======
from utils import bq_client_helper as bq_helper
from utils import cloud_constants as cc
>>>>>>> 3380b2e3
from utils.storage_utils import write_output_csv

daiquiri.setup(level=logging.INFO)
_logger = daiquiri.getLogger(__name__)
warnings.simplefilter(action="ignore", category=FutureWarning)
warnings.simplefilter(action="ignore", category=Warning)


def main():
    """The main program logic."""
    parser = get_argument_parser()
    args = parser.parse_args()

    DAYS_SINCE_YDAY = args.days_since_yday
    ECO_SYSTEM = args.eco_system.lower()
    COMPUTE_DEVICE = args.compute_device.lower()
<<<<<<< HEAD

    if COMPUTE_DEVICE != "cpu":
        torch.set_default_tensor_type("torch.cuda.FloatTensor")
=======
>>>>>>> 3380b2e3
    SEC_MODEL_TYPE = args.security_filter_model.lower()
    if SEC_MODEL_TYPE != "" and SEC_MODEL_TYPE != "gru":
        _logger.error("GRU is the only supported security model type.")
        sys.exit(0)
    CVE_MODEL_TYPE = args.probable_cve_model.lower()
    S3_UPLOAD = args.s3_upload_cves

    if args.start_date == "" and args.end_date == "":
        day_count, start_time, end_time, date_range = setup_dates_for_triage(
            days_since_yday=DAYS_SINCE_YDAY
        )
    else:
        start_time = arrow.get(args.start_date, "YYYY-MM-DD")
        end_time = arrow.get(args.end_date, "YYYY-MM-DD")
        day_count = (end_time - start_time).days
        date_range = [
            dt.format("YYYYMMDD") for dt in arrow.Arrow.range("day", start_time, end_time)
        ]
    df = get_bq_data_for_inference(ECO_SYSTEM, day_count, date_range)
    df = run_inference(df, CVE_MODEL_TYPE)
    write_output_csv(
        start_time,
        end_time,
        cve_model_type=CVE_MODEL_TYPE,
        ecosystem=ECO_SYSTEM,
        df=df,
        s3_upload=S3_UPLOAD,
    )


def get_argument_parser():
    """Defines all the command line arguments for the program."""
    parser = argparse.ArgumentParser(
        prog="python",
        description=textwrap.dedent(
            """\
                        This script can be used to run our
                        AI models for probable vulnerability predictions.
                        Check usage patterns below"""
        ),
        formatter_class=argparse.RawDescriptionHelpFormatter,
        epilog=textwrap.dedent(
            """\
             Usage patterns for inference script
             -----------------------------------
             The -days flag should be used with number of prev days data you want to pull

             1. GRU Models (Baseline): python run_model_inference.py -days=7 -device=gpu -sec-model=gru -cve-model=gru
             2. BERT Model (CVE): python run_model_inference.py -days=7 -device=gpu -sec-model=gru -cve-model=bert
             3. CPU inference:
                    python run_model_inference.py -days=7 -device=cpu -sec-model=gru -cve-model=gru
             """
        ),
    )

    parser.add_argument(
        "-days",
        "--days-since-yday",
        type=int,
        default=7,
        help="The number of days worth of data to retrieve from GitHub including yesterday",
    )

    parser.add_argument(
        "-eco",
        "--eco-system",
        type=str,
        default="openshift",
        choices=["openshift", "knative", "kubevirt"],
        help="The eco-system to monitor",
    )

    parser.add_argument(
        "-device",
        "--compute-device",
        type=str,
        default="gpu",
        choices=["gpu", "cpu", "GPU", "CPU"],
        help="[Not implemented should work automatically] The backend device to run the AI models on - GPU or CPU",
    )

    parser.add_argument(
        "-sec-model",
        "--security-filter-model",
        type=str,
        default="gru",
        choices=["gru", "GRU"],
        help="The AI Model to use for security filtering - Model 1",
    )

    parser.add_argument(
        "-cve-model",
        "--probable-cve-model",
        type=str,
        default="gru",
        choices=["gru", "GRU", "bert", "BERT", "bert_torch", "BERT_TORCH"],
        help="The AI Model to use for probable CVE predictions - Model 2",
    )

    parser.add_argument(
        "-s3-upload",
        "--s3-upload-cves",
        type=bool,
        default=False,
        choices=[False, True],
        help=(
            "Uploads inference CSVs to S3 bucket - should have write access to the appropriate S3 bucket."
        ),
    )

    parser.add_argument(
        "-sd",
        "--start-date",
        default="",
        help="If running for a custom interval, set this and the [end-date] in yyyy-mm-dd format.",
    )

    parser.add_argument(
        "-ed",
        "--end-date",
        default="",
        help="If running for a custom interval, set this and the [start-date] in yyyy-mm-dd format.",
    )

    return parser


def setup_dates_for_triage(days_since_yday):
    """Sets up the date range for data retireval."""
    # ======= DATES SETUP FOR GETTING GITHUB BQ DATA ========
    _logger.info("----- DATES SETUP FOR GETTING GITHUB BQ DATA -----")

    # Don't change this
    present_time = arrow.now()

    # CHANGE NEEDED
    # to get data for N days back starting from YESTERDAY
    # e.g if today is 20190528 and DURATION DAYS = 2 -> BQ will get data for 20190527, 20190526
    # We don't get data for PRESENT DAY since github data will be incomplete on the same day
    # But you can get it if you want but better not to for completeness :)

    # You can set this directly from command line using the -d or --days-since-yday argument
    day_count = days_since_yday or 3  # Gets 3 days of previous data including YESTERDAY

    # Don't change this
    # Start time for getting data
    start_time = present_time.shift(days=-day_count)

    # Don't change this
    # End time for getting data (present_time - 1) i.e yesterday
    # you can remove -1 to get present day data
    # but it is not advised as data will be incomplete
    end_time = present_time.shift(days=-1)

    date_range = [dt.format("YYYYMMDD") for dt in arrow.Arrow.range("day", start_time, end_time)]
    _logger.info(
        "Data will be retrieved for Last N={n} days: {days}\n".format(n=day_count, days=date_range)
    )
    return day_count, start_time, end_time, date_range


def get_bq_data_for_inference(ecosystem, day_count, date_range) -> pd.DataFrame:
    """Query bigquery to retrieve data that is required for running the inference."""
    # ======= BQ CLIENT SETUP FOR GETTING GITHUB BQ DATA ========
    _logger.info("----- BQ CLIENT SETUP FOR GETTING GITHUB BQ DATA -----")

    GH_BQ_CLIENT = bq_helper.create_github_bq_client()
    if ecosystem == "openshift":
        REPO_NAMES = bq_helper.get_gokube_trackable_repos(repo_dir=cc.GOKUBE_REPO_LIST)
    elif ecosystem == "knative":
        REPO_NAMES = bq_helper.get_gokube_trackable_repos(repo_dir=cc.KNATIVE_REPO_LIST)
    elif ecosystem == "kubevirt":
        REPO_NAMES = bq_helper.get_gokube_trackable_repos(repo_dir=cc.KUBEVIRT_REPO_LIST)
    else:
        _logger.error(
            "Unsupported ecosystem, please re-run the inference with a valid ecosystem parameter."
        )
        # Returning 0 because this isn't a "HARD" error.
        sys.exit(0)

    # ======= BQ QUERY PARAMS SETUP FOR GETTING GITHUB BQ DATA ========
    _logger.info("----- BQ QUERY PARAMS SETUP FOR GETTING GITHUB BQ DATA -----")

    # Don't change this
    YEAR_PREFIX = "20*"
    DAY_LIST = [item[2:] for item in date_range]
    QUERY_PARAMS = {
        "{year_prefix_wildcard}": YEAR_PREFIX,
        "{year_suffix_month_day}": "(" + ", ".join(["'" + d + "'" for d in DAY_LIST]) + ")",
        "{repo_names}": "(" + ", ".join(["'" + r + "'" for r in REPO_NAMES]) + ")",
    }

    _logger.info("\n")

    # ======= BQ GET DATASET SIZE ESTIMATE ========
    _logger.info("----- BQ Dataset Size Estimate -----")

    query = """
    SELECT  type as EventType, count(*) as Freq
            FROM `githubarchive.day.{year_prefix_wildcard}`
            WHERE _TABLE_SUFFIX IN {year_suffix_month_day}
            AND repo.name in {repo_names}
            AND type in ('PullRequestEvent', 'IssuesEvent')
            GROUP BY type
    """
    query = bq_helper.bq_add_query_params(query, QUERY_PARAMS)
    df = GH_BQ_CLIENT.query_to_pandas(query)
    _logger.info("Dataset Size for Last N={n} days:-".format(n=day_count))
    _logger.info("\n{data}".format(data=df))

    _logger.info("\n")

    # ======= BQ GITHUB DATASET RETRIEVAL & PROCESSING ========
    _logger.info("----- BQ GITHUB DATASET RETRIEVAL & PROCESSING -----")

    ISSUE_QUERY = """
    SELECT
        repo.name as repo_name,
        type as event_type,
        'golang' as ecosystem,
        JSON_EXTRACT_SCALAR(payload, '$.action') as status,
        JSON_EXTRACT_SCALAR(payload, '$.issue.id') as id,
        JSON_EXTRACT_SCALAR(payload, '$.issue.number') as number,
        JSON_EXTRACT_SCALAR(payload, '$.issue.url') as api_url,
        JSON_EXTRACT_SCALAR(payload, '$.issue.html_url') as url,
        JSON_EXTRACT_SCALAR(payload, '$.issue.user.login') as creator_name,
        JSON_EXTRACT_SCALAR(payload, '$.issue.user.html_url') as creator_url,
        JSON_EXTRACT_SCALAR(payload, '$.issue.created_at') as created_at,
        JSON_EXTRACT_SCALAR(payload, '$.issue.updated_at') as updated_at,
        JSON_EXTRACT_SCALAR(payload, '$.issue.closed_at') as closed_at,
        TRIM(REGEXP_REPLACE(
                 REGEXP_REPLACE(
                     JSON_EXTRACT_SCALAR(payload, '$.issue.title'),
                     r'\\r\\n|\\r|\\n',
                     ' '),
                 r'\s{2,}',
                 ' ')) as title,
        TRIM(REGEXP_REPLACE(
                 REGEXP_REPLACE(
                     JSON_EXTRACT_SCALAR(payload, '$.issue.body'),
                     r'\\r\\n|\\r|\\n',
                     ' '),
                 r'\s{2,}',
                 ' ')) as body

    FROM `githubarchive.day.{year_prefix_wildcard}`
        WHERE _TABLE_SUFFIX IN {year_suffix_month_day}
        AND repo.name in {repo_names}
        AND type = 'IssuesEvent'
        """

    ISSUE_QUERY = bq_helper.bq_add_query_params(ISSUE_QUERY, QUERY_PARAMS)
    qsize = GH_BQ_CLIENT.estimate_query_size(ISSUE_QUERY)
    _logger.info("Retrieving GH Issues. Query cost in GB={qc}".format(qc=qsize))

    issues_df = GH_BQ_CLIENT.query_to_pandas(ISSUE_QUERY)
    if issues_df.empty:
        _logger.warn("No issues present for given time duration.")
    else:
        _logger.info("Total issues retrieved: {n}".format(n=len(issues_df)))

        issues_df.created_at = pd.to_datetime(issues_df.created_at)
        issues_df.updated_at = pd.to_datetime(issues_df.updated_at)
        issues_df.closed_at = pd.to_datetime(issues_df.closed_at)
        issues_df = issues_df.loc[
            issues_df.groupby("url").updated_at.idxmax(skipna=False)
        ].reset_index(drop=True)
        _logger.info("Total issues after deduplication: {n}".format(n=len(issues_df)))

    PR_QUERY = """
    SELECT
        repo.name as repo_name,
        type as event_type,
        'golang' as ecosystem,
        JSON_EXTRACT_SCALAR(payload, '$.action') as status,
        JSON_EXTRACT_SCALAR(payload, '$.pull_request.id') as id,
        JSON_EXTRACT_SCALAR(payload, '$.pull_request.number') as number,
        JSON_EXTRACT_SCALAR(payload, '$.pull_request.url') as api_url,
        JSON_EXTRACT_SCALAR(payload, '$.pull_request.html_url') as url,
        JSON_EXTRACT_SCALAR(payload, '$.pull_request.user.login') as creator_name,
        JSON_EXTRACT_SCALAR(payload, '$.pull_request.user.html_url') as creator_url,
        JSON_EXTRACT_SCALAR(payload, '$.pull_request.created_at') as created_at,
        JSON_EXTRACT_SCALAR(payload, '$.pull_request.updated_at') as updated_at,
        JSON_EXTRACT_SCALAR(payload, '$.pull_request.closed_at') as closed_at,
        TRIM(REGEXP_REPLACE(
                 REGEXP_REPLACE(
                     JSON_EXTRACT_SCALAR(payload, '$.pull_request.title'),
                     r'\\r\\n|\\r|\\n',
                     ' '),
                 r'\s{2,}',
                 ' ')) as title,
        TRIM(REGEXP_REPLACE(
                 REGEXP_REPLACE(
                     JSON_EXTRACT_SCALAR(payload, '$.pull_request.body'),
                     r'\\r\\n|\\r|\\n',
                     ' '),
                 r'\s{2,}',
                 ' ')) as body

    FROM `githubarchive.day.{year_prefix_wildcard}`
        WHERE _TABLE_SUFFIX IN {year_suffix_month_day}
        AND repo.name in {repo_names}
        AND type = 'PullRequestEvent'
    """

    PR_QUERY = bq_helper.bq_add_query_params(PR_QUERY, QUERY_PARAMS)
    qsize = GH_BQ_CLIENT.estimate_query_size(PR_QUERY)
    _logger.info("Retrieving GH Pull Requests. Query cost in GB={qc}".format(qc=qsize))

    prs_df = GH_BQ_CLIENT.query_to_pandas(PR_QUERY)
    if prs_df.empty:
        _logger.warn("No pull requests present for given time duration.")
    else:
        _logger.info("Total pull requests retrieved: {n}".format(n=len(prs_df)))

        prs_df.created_at = pd.to_datetime(prs_df.created_at)
        prs_df.updated_at = pd.to_datetime(prs_df.updated_at)
        prs_df.closed_at = pd.to_datetime(prs_df.closed_at)
        prs_df = prs_df.loc[prs_df.groupby("url").updated_at.idxmax(skipna=False)].reset_index(
            drop=True
        )
        _logger.info("Total pull requests after deduplication: {n}".format(n=len(prs_df)))

    _logger.info("\n")

    _logger.info("Merging issues and pull requests datasets")
    cols = issues_df.columns
    df = pd.concat([issues_df, prs_df], axis=0, sort=False, ignore_index=True).reset_index(
        drop=True
    )
    df = df[cols]

    if df.empty:
        _logger.warn("Nothing to predict today :)")
        sys.exit(0)

    _logger.info("Creating description column for NLP")
    df["description"] = df["title"].fillna(value="").map(str) + " " + df["body"].fillna(value="")
    columns = ["title", "body"]
    df.drop(columns, inplace=True, axis=1)
    return df


def run_inference(df, CVE_MODEL_TYPE="bert") -> pd.DataFrame:
<<<<<<< HEAD
    if cc.S3_MODEL_REFRESH.lower() == "true":
        aws.s3_download_folder(aws.S3_OBJ.Bucket(cc.S3_BUCKET_NAME_MODEL), "model_assets", "/")

=======
>>>>>>> 3380b2e3
    if "torch" not in CVE_MODEL_TYPE.lower():
        from models.run_tf_models import run_bert_tensorflow_model, run_gru_cve_model

        if CVE_MODEL_TYPE == "gru":
            df = run_gru_cve_model(df)

        if CVE_MODEL_TYPE == "bert":
            df = run_bert_tensorflow_model(df)
    else:
<<<<<<< HEAD
        from models.run_torch_model import run_torch_cve_model_bert
        from models.run_tf_models import run_tensorflow_security_classifier

        # Re-use the GRU based security/non-security classifier then pipe its output to the new BERT model.
        df = run_torch_cve_model_bert(run_tensorflow_security_classifier(df))
=======
        raise NotImplementedError
>>>>>>> 3380b2e3
    return df


if __name__ == "__main__":
    main()
    _logger.info("All done!")<|MERGE_RESOLUTION|>--- conflicted
+++ resolved
@@ -8,12 +8,9 @@
 import daiquiri
 import pandas as pd
 
-<<<<<<< HEAD
-from utils import bq_client_helper as bq_helper, aws_utils as aws, cloud_constants as cc
-=======
+from utils import aws_utils as aws
 from utils import bq_client_helper as bq_helper
 from utils import cloud_constants as cc
->>>>>>> 3380b2e3
 from utils.storage_utils import write_output_csv
 
 daiquiri.setup(level=logging.INFO)
@@ -30,12 +27,9 @@
     DAYS_SINCE_YDAY = args.days_since_yday
     ECO_SYSTEM = args.eco_system.lower()
     COMPUTE_DEVICE = args.compute_device.lower()
-<<<<<<< HEAD
 
     if COMPUTE_DEVICE != "cpu":
         torch.set_default_tensor_type("torch.cuda.FloatTensor")
-=======
->>>>>>> 3380b2e3
     SEC_MODEL_TYPE = args.security_filter_model.lower()
     if SEC_MODEL_TYPE != "" and SEC_MODEL_TYPE != "gru":
         _logger.error("GRU is the only supported security model type.")
@@ -380,12 +374,9 @@
 
 
 def run_inference(df, CVE_MODEL_TYPE="bert") -> pd.DataFrame:
-<<<<<<< HEAD
     if cc.S3_MODEL_REFRESH.lower() == "true":
         aws.s3_download_folder(aws.S3_OBJ.Bucket(cc.S3_BUCKET_NAME_MODEL), "model_assets", "/")
 
-=======
->>>>>>> 3380b2e3
     if "torch" not in CVE_MODEL_TYPE.lower():
         from models.run_tf_models import run_bert_tensorflow_model, run_gru_cve_model
 
@@ -395,15 +386,11 @@
         if CVE_MODEL_TYPE == "bert":
             df = run_bert_tensorflow_model(df)
     else:
-<<<<<<< HEAD
         from models.run_torch_model import run_torch_cve_model_bert
         from models.run_tf_models import run_tensorflow_security_classifier
 
         # Re-use the GRU based security/non-security classifier then pipe its output to the new BERT model.
         df = run_torch_cve_model_bert(run_tensorflow_security_classifier(df))
-=======
-        raise NotImplementedError
->>>>>>> 3380b2e3
     return df
 
 
